--- conflicted
+++ resolved
@@ -122,15 +122,6 @@
     except:
         pass
     finally:
-<<<<<<< HEAD
         sigint_clear()
-=======
-        fatl.sigint_clear()
 
-    print()
-    print('Press any key to continue ', end='', flush=True)
-    readkeys.getkey()
-    print('\b \b'*26, end='')
-
-    return Session
->>>>>>> b21fa635
+    return Session